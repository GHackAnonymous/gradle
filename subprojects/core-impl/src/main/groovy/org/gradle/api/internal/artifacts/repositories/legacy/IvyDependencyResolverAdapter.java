--- conflicted
+++ resolved
@@ -155,15 +155,11 @@
         }
     }
 
-<<<<<<< HEAD
-    private Set<ModuleVersionArtifactMetaData> getCandidateArtifacts(ModuleVersionMetaData module, Class<? extends SoftwareArtifact> artifactType) {
-=======
     public void resolveModuleArtifacts(ComponentMetaData component, ArtifactResolveContext context, BuildableArtifactSetResolveResult result) {
         localResolveModuleArtifacts(component, context, result);
     }
 
-    private Set<ModuleVersionArtifactMetaData> doGetCandidateArtifacts(ModuleVersionMetaData module, Class<? extends SoftwareArtifact> artifactType) {
->>>>>>> e639d88b
+    private Set<ModuleVersionArtifactMetaData> getCandidateArtifacts(ModuleVersionMetaData module, Class<? extends SoftwareArtifact> artifactType) {
         if (artifactType == ComponentMetaDataArtifact.class) {
             Artifact metadataArtifact = module.getDescriptor().getMetadataArtifact();
             return ImmutableSet.of(module.artifact(metadataArtifact));
